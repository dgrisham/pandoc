--- conflicted
+++ resolved
@@ -38,13 +38,8 @@
 import Text.Pandoc.Templates
 import Text.Printf ( printf )
 import Network.URI ( isURI, unEscapeString )
-<<<<<<< HEAD
 import Data.Aeson (object, (.=))
 import Data.List ( (\\), isInfixOf, stripPrefix, intercalate, intersperse, nub, nubBy )
-=======
-import Data.Aeson ( object, (.=), FromJSON )
-import Data.List ( (\\), isInfixOf, stripPrefix, intercalate, intersperse )
->>>>>>> f0c47907
 import Data.Char ( toLower, isPunctuation, isAscii, isLetter, isDigit, ord )
 import Data.Maybe ( fromMaybe, isJust )
 import qualified Data.Text as T
