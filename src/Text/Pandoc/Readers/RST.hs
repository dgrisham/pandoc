--- conflicted
+++ resolved
@@ -59,11 +59,7 @@
         -> Either PandocError Pandoc
 readRST opts s = (readWith parseRST) def{ stateOptions = opts } (s ++ "\n\n")
 
-<<<<<<< HEAD
-readRSTWithWarnings :: ReaderOptions -> String -> (Pandoc, [String])
-=======
 readRSTWithWarnings :: ReaderOptions -> String -> Either PandocError (Pandoc, [String])
->>>>>>> ad39bc70
 readRSTWithWarnings opts s = (readWith (returnWarnings parseRST)) def{ stateOptions = opts } (s ++ "\n\n")
 
 type RSTParser = Parser [Char] ParserState
